--- conflicted
+++ resolved
@@ -13,14 +13,10 @@
 
 .PHONY: build
 build:
-<<<<<<< HEAD
 	CGO_ENABLED=0 $(DARWIN_TARGET_ENV) $(BUILD) -o $(DESTDIR)/isupipe_darwin -ldflags "-s -w"
 	CGO_ENABLED=0 $(LINUX_TARGET_ENV)  $(BUILD) -o $(DESTDIR)/isupipe -ldflags "-s -w"
+  CGO_ENABLED=0 $(BUILD) -o $(DESTDIR)/isupipe -ldflags "-s -w"
 	tar -zcvf ../../provisioning/ansible/roles/webapp/files/webapp.tar.gz ./
-.PHONY: build
-=======
-	$(BUILD) -o $(DESTDIR)/isupipe -ldflags "-s -w"
->>>>>>> d6767c40
 
 .PHONY: docker_image
 docker_image: clean build
