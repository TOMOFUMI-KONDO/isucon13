version: '3.0'

services:
  webapp:
    cpus: 2
    mem_limit: 4g
    build: 
      context: ../webapp/go
    init: true
    working_dir: /home/isucon/webapp/go
    container_name: webapp
    volumes:
      - ../webapp/init.sh:/home/isucon/webapp/go/init.sh
      - ../webapp/init.sql:/home/isucon/webapp/go/init.sql
      - ../webapp/initial_users.sql:/home/isucon/webapp/go/initial_users.sql
      - ../webapp/initial_tags.sql:/home/isucon/webapp/go/initial_tags.sql
      - ../webapp/initial_livestreams.sql:/home/isucon/webapp/go/initial_livestreams.sql
      - ../webapp/initial_reservation_slots.sql:/home/isucon/webapp/go/initial_reservation_slots.sql
      - ../webapp/initial_reactions.sql:/home/isucon/webapp/go/initial_reactions.sql
      - ../webapp/initial_livecomments.sql:/home/isucon/webapp/go/initial_livecomments.sql
<<<<<<< HEAD
      - ../webapp/NoImage.jpg:/home/isucon/webapp/go/NoImage.jpg
      - ../provisioning/ansible/roles/powerdns/files/pdns.conf:/etc/powerdns/pdns.conf:ro
      - ../provisioning/ansible/roles/powerdns/files/pdns.d/docker.conf:/etc/powerdns/pdns.d/docker.conf:ro
=======
      - ../webapp/powerdns/pdnsutil:/usr/local/bin/pdnsutil
      - ../webapp/img:/home/isucon/webapp/img
>>>>>>> 2661740e
    environment:
      ISUCON13_MYSQL_DIALCONFIG_ADDRESS: mysql
      ISUCON13_POWERDNS_HOST: powerdns
      ISUCON13_POWERDNS_SUBDOMAIN_ADDRESS: 127.0.0.1
      ISUCON13_POWERDNS_DISABLED: true
    ports:
      - "127.0.0.1:8080:8080"
    depends_on:
      mysql:
        condition: service_healthy<|MERGE_RESOLUTION|>--- conflicted
+++ resolved
@@ -18,14 +18,9 @@
       - ../webapp/initial_reservation_slots.sql:/home/isucon/webapp/go/initial_reservation_slots.sql
       - ../webapp/initial_reactions.sql:/home/isucon/webapp/go/initial_reactions.sql
       - ../webapp/initial_livecomments.sql:/home/isucon/webapp/go/initial_livecomments.sql
-<<<<<<< HEAD
-      - ../webapp/NoImage.jpg:/home/isucon/webapp/go/NoImage.jpg
       - ../provisioning/ansible/roles/powerdns/files/pdns.conf:/etc/powerdns/pdns.conf:ro
       - ../provisioning/ansible/roles/powerdns/files/pdns.d/docker.conf:/etc/powerdns/pdns.d/docker.conf:ro
-=======
-      - ../webapp/powerdns/pdnsutil:/usr/local/bin/pdnsutil
       - ../webapp/img:/home/isucon/webapp/img
->>>>>>> 2661740e
     environment:
       ISUCON13_MYSQL_DIALCONFIG_ADDRESS: mysql
       ISUCON13_POWERDNS_HOST: powerdns
